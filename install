--- conflicted
+++ resolved
@@ -31,15 +31,10 @@
     apt-get install mongodb python3.5 python3-pip python3-grib \
                     python3-bson python3-pymongo python3-serial \
                     python3-pymongo-ext python3-bson-ext \
-<<<<<<< HEAD
-                    npm nodejs enchant nginx virtualenv\
+                    nodejs enchant nginx virtualenv\
                     gdal-bin python-gdal &>> output.log
 
     npm install -g npm@4.2.0 &>> output.log
-=======
-                    nodejs enchant nginx virtualenv\
-                    gdal-bin python-gdal
->>>>>>> 82b6e7d5
 
     git submodule init &>> output.log
     git submodule update &>> output.log
